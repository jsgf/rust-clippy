#![warn(clippy::map_clone)]
#![allow(
    clippy::clone_on_copy,
    clippy::iter_cloned_collect,
    clippy::many_single_char_names,
    clippy::redundant_clone,
    clippy::redundant_closure,
    clippy::useless_asref,
    clippy::useless_vec
)]

fn main() {
    let _: Vec<i8> = vec![5_i8; 6].iter().map(|x| *x).collect();
    let _: Vec<String> = vec![String::new()].iter().map(|x| x.clone()).collect();
    let _: Vec<u32> = vec![42, 43].iter().map(|&x| x).collect();
    let _: Option<u64> = Some(Box::new(16)).map(|b| *b);
    let _: Option<u64> = Some(&16).map(|b| *b);
    let _: Option<u8> = Some(&1).map(|x| x.clone());

    // Don't lint these
    let v = vec![5_i8; 6];
    let a = 0;
    let b = &a;
    let _ = v.iter().map(|_x| *b);
    let _ = v.iter().map(|_x| a.clone());
    let _ = v.iter().map(|&_x| a);

    // Issue #498
    let _ = std::env::args().map(|v| v.clone());

    // Issue #4824 item types that aren't references
    {
        use std::rc::Rc;

        let o: Option<Rc<u32>> = Some(Rc::new(0_u32));
        let _: Option<u32> = o.map(|x| *x);
        let v: Vec<Rc<u32>> = vec![Rc::new(0_u32)];
        let _: Vec<u32> = v.into_iter().map(|x| *x).collect();
    }

    // Issue #5524 mutable references
    {
        let mut c = 42;
        let v = vec![&mut c];
        let _: Vec<u32> = v.into_iter().map(|x| *x).collect();
        let mut d = 21;
        let v = vec![&mut d];
        let _: Vec<u32> = v.into_iter().map(|&mut x| x).collect();
    }

    // Issue #6299
    {
        let mut aa = 5;
        let mut bb = 3;
        let items = vec![&mut aa, &mut bb];
        let _: Vec<_> = items.into_iter().map(|x| x.clone()).collect();
    }

    // Issue #6239 deref coercion and clone deref
    {
        use std::cell::RefCell;

        let _ = Some(RefCell::new(String::new()).borrow()).map(|s| s.clone());
    }

    let x = Some(String::new());
    let x = x.as_ref(); // We do this to prevent triggering the `useless_asref` lint.
    let y = x.map(|x| String::clone(x));
    //~^ ERROR: you are explicitly cloning with `.map()`
    let y = x.map(Clone::clone);
    //~^ ERROR: you are explicitly cloning with `.map()`
<<<<<<< HEAD
    let y = x.map(String::clone);
    //~^ ERROR: you are explicitly cloning with `.map()`
=======
    //~| HELP: consider calling the dedicated `cloned` method
    let y = x.map(String::clone);
    //~^ ERROR: you are explicitly cloning with `.map()`
    //~| HELP: consider calling the dedicated `cloned` method

    let x: Option<u32> = Some(0);
    let x = x.as_ref(); // We do this to prevent triggering the `useless_asref` lint.
    let y = x.map(|x| u32::clone(x));
    //~^ ERROR: you are explicitly cloning with `.map()`
    //~| HELP: consider calling the dedicated `copied` method
    let y = x.map(|x| Clone::clone(x));
    //~^ ERROR: you are explicitly cloning with `.map()`
    //~| HELP: consider calling the dedicated `copied` method

    // Should not suggest `copied` or `cloned` here since `T` is not a reference.
    let x: Option<u32> = Some(0);
    let y = x.map(|x| u32::clone(&x));
    let y = x.map(|x| Clone::clone(&x));
>>>>>>> 8a17125d

    // Testing with `Result` now.
    let x: Result<String, ()> = Ok(String::new());
    let x = x.as_ref(); // We do this to prevent triggering the `useless_asref` lint.
    let y = x.map(|x| String::clone(x));
    //~^ ERROR: you are explicitly cloning with `.map()`
<<<<<<< HEAD
    let y = x.map(|x| String::clone(x));
=======
    //~| HELP: consider calling the dedicated `cloned` method
    let y = x.map(|x| Clone::clone(x));
    //~^ ERROR: you are explicitly cloning with `.map()`
    //~| HELP: consider calling the dedicated `cloned` method

    let x: Result<u32, ()> = Ok(0);
    let x = x.as_ref(); // We do this to prevent triggering the `useless_asref` lint.
    let y = x.map(|x| u32::clone(x));
    //~^ ERROR: you are explicitly cloning with `.map()`
    //~| HELP: consider calling the dedicated `copied` method
    let y = x.map(|x| Clone::clone(x));
    //~^ ERROR: you are explicitly cloning with `.map()`
    //~| HELP: consider calling the dedicated `copied` method

    // Should not suggest `copied` or `cloned` here since `T` is not a reference.
    let x: Result<u32, ()> = Ok(0);
    let y = x.map(|x| u32::clone(&x));
    let y = x.map(|x| Clone::clone(&x));
>>>>>>> 8a17125d

    // We ensure that no warning is emitted here because `useless_asref` is taking over.
    let x = Some(String::new());
    let y = x.as_ref().map(|x| String::clone(x));
    let x: Result<String, ()> = Ok(String::new());
    let y = x.as_ref().map(|x| String::clone(x));
}<|MERGE_RESOLUTION|>--- conflicted
+++ resolved
@@ -69,10 +69,6 @@
     //~^ ERROR: you are explicitly cloning with `.map()`
     let y = x.map(Clone::clone);
     //~^ ERROR: you are explicitly cloning with `.map()`
-<<<<<<< HEAD
-    let y = x.map(String::clone);
-    //~^ ERROR: you are explicitly cloning with `.map()`
-=======
     //~| HELP: consider calling the dedicated `cloned` method
     let y = x.map(String::clone);
     //~^ ERROR: you are explicitly cloning with `.map()`
@@ -91,16 +87,12 @@
     let x: Option<u32> = Some(0);
     let y = x.map(|x| u32::clone(&x));
     let y = x.map(|x| Clone::clone(&x));
->>>>>>> 8a17125d
 
     // Testing with `Result` now.
     let x: Result<String, ()> = Ok(String::new());
     let x = x.as_ref(); // We do this to prevent triggering the `useless_asref` lint.
     let y = x.map(|x| String::clone(x));
     //~^ ERROR: you are explicitly cloning with `.map()`
-<<<<<<< HEAD
-    let y = x.map(|x| String::clone(x));
-=======
     //~| HELP: consider calling the dedicated `cloned` method
     let y = x.map(|x| Clone::clone(x));
     //~^ ERROR: you are explicitly cloning with `.map()`
@@ -119,7 +111,6 @@
     let x: Result<u32, ()> = Ok(0);
     let y = x.map(|x| u32::clone(&x));
     let y = x.map(|x| Clone::clone(&x));
->>>>>>> 8a17125d
 
     // We ensure that no warning is emitted here because `useless_asref` is taking over.
     let x = Some(String::new());
