--- conflicted
+++ resolved
@@ -128,19 +128,11 @@
 }
 
 define_Conf! {
-<<<<<<< HEAD
-    /// Lint: ENUM_VARIANT_NAMES, LARGE_TYPES_PASSED_BY_VALUE, TRIVIALLY_COPY_PASS_BY_REF, UNNECESSARY_WRAPS, UPPER_CASE_ACRONYMS, WRONG_SELF_CONVENTION.
-    ///
-    /// Suppress lints whenever the suggested change would cause breakage for other crates.
-    (avoid_breaking_exported_api: bool = true),
-    /// Lint: MANUAL_STR_REPEAT, CLONED_INSTEAD_OF_COPIED, REDUNDANT_FIELD_NAMES, REDUNDANT_STATIC_LIFETIMES, FILTER_MAP_NEXT, CHECKED_CONVERSIONS, MANUAL_RANGE_CONTAINS, USE_SELF, MEM_REPLACE_WITH_DEFAULT, MANUAL_NON_EXHAUSTIVE, OPTION_AS_REF_DEREF, MAP_UNWRAP_OR, MATCH_LIKE_MATCHES_MACRO, MANUAL_STRIP, MISSING_CONST_FOR_FN, UNNESTED_OR_PATTERNS, FROM_OVER_INTO, PTR_AS_PTR, IF_THEN_SOME_ELSE_NONE.
-=======
     /// Lint: ENUM_VARIANT_NAMES, LARGE_TYPES_PASSED_BY_VALUE, TRIVIALLY_COPY_PASS_BY_REF, UNNECESSARY_WRAPS, UPPER_CASE_ACRONYMS, WRONG_SELF_CONVENTION, BOX_VEC, REDUNDANT_ALLOCATION, RC_BUFFER, VEC_BOX, OPTION_OPTION, LINKEDLIST, RC_MUTEX.
     ///
     /// Suppress lints whenever the suggested change would cause breakage for other crates.
     (avoid_breaking_exported_api: bool = true),
     /// Lint: MANUAL_SPLIT_ONCE, MANUAL_STR_REPEAT, CLONED_INSTEAD_OF_COPIED, REDUNDANT_FIELD_NAMES, REDUNDANT_STATIC_LIFETIMES, FILTER_MAP_NEXT, CHECKED_CONVERSIONS, MANUAL_RANGE_CONTAINS, USE_SELF, MEM_REPLACE_WITH_DEFAULT, MANUAL_NON_EXHAUSTIVE, OPTION_AS_REF_DEREF, MAP_UNWRAP_OR, MATCH_LIKE_MATCHES_MACRO, MANUAL_STRIP, MISSING_CONST_FOR_FN, UNNESTED_OR_PATTERNS, FROM_OVER_INTO, PTR_AS_PTR, IF_THEN_SOME_ELSE_NONE.
->>>>>>> 849f0a14
     ///
     /// The minimum rust version that the project supports
     (msrv: Option<String> = None),
@@ -202,11 +194,7 @@
     (enum_variant_name_threshold: u64 = 3),
     /// Lint: LARGE_ENUM_VARIANT.
     ///
-<<<<<<< HEAD
     /// The maximum size of an enum's variant to avoid box suggestion
-=======
-    /// The maximum size of a enum's variant to avoid box suggestion
->>>>>>> 849f0a14
     (enum_variant_size_threshold: u64 = 200),
     /// Lint: VERBOSE_BIT_MASK.
     ///
