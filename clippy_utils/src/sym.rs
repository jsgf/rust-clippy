#![allow(non_upper_case_globals)]

use rustc_span::symbol::{PREDEFINED_SYMBOLS_COUNT, Symbol};

#[doc(no_inline)]
pub use rustc_span::sym::*;

macro_rules! val {
    ($name:ident) => {
        stringify!($name)
    };
    ($name:ident $value:literal) => {
        $value
    };
}

macro_rules! generate {
    ($($name:ident $(: $value:literal)? ,)*) => {
        /// To be supplied to `rustc_interface::Config`
        pub const EXTRA_SYMBOLS: &[&str] = &[
            $(
                val!($name $($value)?),
            )*
        ];

        $(
            pub const $name: Symbol = Symbol::new(PREDEFINED_SYMBOLS_COUNT + ${index()});
        )*
    };
}

generate! {
<<<<<<< HEAD
=======
    abs,
>>>>>>> 549107db
    as_bytes,
    as_deref_mut,
    as_deref,
    as_mut,
    Binary,
<<<<<<< HEAD
    Cargo_toml: "Cargo.toml",
    CLIPPY_ARGS,
    CLIPPY_CONF_DIR,
    cloned,
    contains,
    copied,
    Current,
    get,
    insert,
    int_roundings,
    IntoIter,
    is_empty,
    is_ok,
    is_some,
    LowerExp,
    LowerHex,
    msrv,
    Octal,
    or_default,
    regex,
    rustfmt_skip,
    Start,
=======
    build_hasher,
    cargo_clippy: "cargo-clippy",
    Cargo_toml: "Cargo.toml",
    cast,
    chars,
    CLIPPY_ARGS,
    CLIPPY_CONF_DIR,
    clone_into,
    cloned,
    collect,
    contains,
    copied,
    CRLF: "\r\n",
    Current,
    ends_with,
    exp,
    extend,
    finish_non_exhaustive,
    finish,
    flat_map,
    for_each,
    from_raw,
    from_str_radix,
    get,
    insert,
    int_roundings,
    into_bytes,
    into_owned,
    IntoIter,
    is_ascii,
    is_empty,
    is_err,
    is_none,
    is_ok,
    is_some,
    last,
    LF: "\n",
    LowerExp,
    LowerHex,
    max,
    min,
    mode,
    msrv,
    Octal,
    or_default,
    parse,
    push,
    regex,
    reserve,
    resize,
    restriction,
    rustfmt_skip,
    set_len,
    set_mode,
    set_readonly,
    signum,
    split_whitespace,
    split,
    Start,
    take,
    TBD,
    then_some,
    to_digit,
>>>>>>> 549107db
    to_owned,
    unused_extern_crates,
    unwrap_err,
    unwrap_or_default,
    UpperExp,
    UpperHex,
    V4,
    V6,
    Weak,
<<<<<<< HEAD
=======
    with_capacity,
    wrapping_offset,
>>>>>>> 549107db
}<|MERGE_RESOLUTION|>--- conflicted
+++ resolved
@@ -30,39 +30,12 @@
 }
 
 generate! {
-<<<<<<< HEAD
-=======
     abs,
->>>>>>> 549107db
     as_bytes,
     as_deref_mut,
     as_deref,
     as_mut,
     Binary,
-<<<<<<< HEAD
-    Cargo_toml: "Cargo.toml",
-    CLIPPY_ARGS,
-    CLIPPY_CONF_DIR,
-    cloned,
-    contains,
-    copied,
-    Current,
-    get,
-    insert,
-    int_roundings,
-    IntoIter,
-    is_empty,
-    is_ok,
-    is_some,
-    LowerExp,
-    LowerHex,
-    msrv,
-    Octal,
-    or_default,
-    regex,
-    rustfmt_skip,
-    Start,
-=======
     build_hasher,
     cargo_clippy: "cargo-clippy",
     Cargo_toml: "Cargo.toml",
@@ -126,7 +99,6 @@
     TBD,
     then_some,
     to_digit,
->>>>>>> 549107db
     to_owned,
     unused_extern_crates,
     unwrap_err,
@@ -136,9 +108,6 @@
     V4,
     V6,
     Weak,
-<<<<<<< HEAD
-=======
     with_capacity,
     wrapping_offset,
->>>>>>> 549107db
 }