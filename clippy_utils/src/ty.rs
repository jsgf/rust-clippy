--- conflicted
+++ resolved
@@ -541,11 +541,6 @@
 pub fn is_uninit_value_valid_for_ty<'tcx>(cx: &LateContext<'tcx>, ty: Ty<'tcx>) -> bool {
     cx.tcx
         .check_validity_requirement((ValidityRequirement::Uninit, cx.param_env.and(ty)))
-<<<<<<< HEAD
-        // For types containing generic parameters we cannot get a layout to check.
-        // Therefore, we are conservative and assume that they don't allow uninit.
-        .unwrap_or(false)
-=======
         .unwrap_or_else(|_| is_uninit_value_valid_for_ty_fallback(cx, ty))
 }
 
@@ -565,7 +560,6 @@
         // For the rest, conservatively assume that they cannot be uninit.
         _ => false,
     }
->>>>>>> 26e245d2
 }
 
 /// Gets an iterator over all predicates which apply to the given item.
